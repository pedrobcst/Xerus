--- conflicted
+++ resolved
@@ -54,22 +54,14 @@
     mongomock~=4.0
     seaborn==0.11.2
     scipy==1.5.3
-<<<<<<< HEAD
     # pymatgen==2020.1.28
-=======
-    pymatgen==2020.1.28
->>>>>>> d281d1fe
     pytest>=6.2.1
     numpy==1.20.1
     pymongo<4
     optuna==2.4.0
     PeakUtils==1.3.3
-<<<<<<< HEAD
-    optimade==0.16
+    optimade==0.16.0
     mp-api
-=======
-    optimade==0.16.0
->>>>>>> d281d1fe
 
 zip_safe = False
 include_package_data = True
